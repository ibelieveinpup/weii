--- conflicted
+++ resolved
@@ -179,11 +179,14 @@
     return output
 
 def measure_weight(
+    #Non-default parameters-FIRST
     adjust: float,
-    minlimit: float,
     disconnect_address: str,
     command: Optional[str],
     terse: bool,
+
+    #Default parameters-SECOND
+    minlimit: float = 20.0,
     units: str = "kg",  # NEW PARAMETER
     samples: int = 200,  # NEW PARAMETER
     fake: bool = False,
@@ -205,15 +208,11 @@
     if fake:
         weight_data = [85.2] * 200
     else:
-<<<<<<< HEAD
-        weight_data = read_data(board, samples, threshold=20)
+        weight_data = read_data(board, samples, threshold=minlimit)
 
     sensor_readings = weight_data  # Only if using original summed weights
     # OR for raw sensor data:
     # sensor_readings = read_data(board, args.samples, threshold=20)
-=======
-        weight_data = read_data(board, 200, threshold=minlimit)
->>>>>>> 65009849
 
     metrics = calculate_metrics(sensor_readings)
     metrics['weight_kg'] += adjust
@@ -249,11 +248,10 @@
         default=0,
     )
     parser.add_argument(
-        "-l",
-        "--minlimit",
-        help="adjust the minimum weight limit",
-        type=float,
-        default=20,
+    "--minlimit",
+    type=float,
+    default=20.0,  # Your original value
+    help="Minimum weight threshold to start measurement (kg)"
     )
     parser.add_argument(
         "-c",
@@ -299,10 +297,10 @@
 
     measure_weight(
         args.adjust,
-        args.minlimit,
         args.disconnect_when_done,
-        command=args.command,
-        terse=args.weight_only,
+        args.command,
+        args.weight_only,
+        minlimit=args.minlimit,
         units=args.units,  # ADD THIS
         samples=args.samples,  # ADD THIS
     )
